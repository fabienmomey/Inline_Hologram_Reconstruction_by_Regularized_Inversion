function [xopt, fxopt, Gxopt, c, varargout] = algoRI(x0,crit,options,varargin)
% [xopt,varargout] = algoRI(x0,crit,options)
%
%   This function performs the FISTA algorithm [1] for phase retrieval from 
%   intensity measurements from a transmittance plane zA propagated to a 
%   plane zB.
%
%   X0: initial image guess => manipulated (for the default case) as 
%       2-component image ([width,height,2]), each one corresponding 
%       respectively to the real and imaginary part of the complex 
%       deviation from the unit transmittance plane :
%
%                   T = 1 + X(:,:,1) + i X(:,:,2)
%
%   CRIT: function handle to the chosen criterion. It embeds:
%       Y: data image (square root of intensity measurements).
%       Hz: function handle to perform the propagation operator (see 
%           getFresnelPropagation and propagationOperator functions).
%       H_z: function handle to perform the backpropagation operator (see 
%            getFresnelPropagation and propagationOperator functions).
%
%   OPTIONS: (structure of algorithm parameters)
%       * Lip:      Lipschitz constant for FISTA algorithm. If not set, 
%                   a backtracking rule will be applied [1].
%       * TYPE_OBJ: 
%           > 'dephasing': purely and weakly dephasing object.
%               => the unkown image X is real and represents the imaginary
%               part of the transmittance, which is approximately
%               considered as the targeted phase-shift image.
%               => the dimensions of X are just [width,height].
%           > 'absorbing': purely absorbing object.
%               => the unkown image X is real and represents the opposite
%               of the opacity : X = T - 1.
%               => the dimensions of X are just [width,height].
%           > 'unknown' (default): mix object.
%               => the unkown image X represents the complex 
%               deviation from the unit transmittance plane.
%               => the dimensions of X are just [width,height,2].
%       * FFLAG_LINEARIZE:  a flag (default: false) for applying a 
%                           linearization of the intensity formation model
%                           (only useful if TYPE_OBJ ~= 'unknown').
%       * FLAG_FIENUP:  a flag (default: false) to select de the Fienup 
%                       criterion in the case TYPE_OBJ = 'unknown'. If
%                       false, the weighted least squares criterion on 
%                       intensity [2] is selected.
%       * W:    diagonal elements of the inverse noise covariance matrix C^{-1}
%               => under hypothesis of uncorrelated noise [2]. 
%       * MU         :  hyperparameter value (default: 0.0) for 
%                       soft-tresholding (prox L1).
%                       => if TYPE_OBJ is set to 'unkown', this
%                       soft-thresholding will be applied to both the real
%                       and imaginary parts separately.
%                       This corresponds to solving the following inverse 
%                       problem with L1 regularization : 
%                             f(x) = || |1+H.x| - y ||_2^2 + mu * || x ||_1
%                       at each iteration.
%       * RCONST = [XRMIN,XRMAX]: a 2-element vector giving hard constraint
%                          parameter for the real part of X
%                           \_ TYPE_OBJ = 'dephasing'
%                               \_ default: [0,0] (X is purely imaginary)
%                           \_ TYPE_OBJ = 'absorbing'
%                               \_ default: [-1,0] (X is purely real)
%                           \_ TYPE_OBJ = 'unknown'
%                               \_ default: [-2,0] (because 0 < |T| < 1
%                                                   and -1 < cos(phi) < 1)
%       * ICONST = [XIMIN,XIMAX]: a 2-element vector giving hard constraint
%                          parameter for the imag part of X
%                           \_ TYPE_OBJ = 'dephasing'
%                               \_ default: [-1,1] (X is purely imaginary)
%                           \_ TYPE_OBJ = 'absorbing'
%                               \_ default: [0,0] (X is purely real)
%                           \_ TYPE_OBJ = 'unknown'
%                               \_ default: [-1,1] (because 0 < |T| < 1
%                                                   and -1 < sin(phi) < 1)
%       * SUPPORT    : mask of a support constraint to be enforced.
%       * MAXITER    : maximum number of iterations  (default: 100) 
%       * FLAG_COST  : compute cost at each iteration
%       * XTRUE      : ground truth. If set, output information giving the
%                      evolution of the SNR and the cost can be computed.
%       * VERBOSE    : verbose mode (default: true)
%
% References
%
% - [1]  A. Beck and M. Teboulle, “Fast gradient-based algorithms for con-
%       strained total variation image denoising and deblurring problems,”
%       IEEE Trans. Image Process. 18, 2419–2434, 2009.
% - [2] F. Momey, L. Denis, T. Olivier, C. Fournier, "From Fienup’s phase 
%                   retrieval techniques to regularized inversion for 
%                   in-line holography: tutorial," JOSA A, vol. 36, no. 12, 
%                   D62-D80, 2019. 
%
% Created: 05/27/2020 (mm/dd/yyyy)
% Author:   Fabien Momey
%           Laboratoire Hubert Curien UMR CNRS 5516,
%           Université Jean Monnet,
%           F-42000 Saint-Étienne,
%           France
%           fabien.momey@univ-st-etienne.fr
%%%%%%%%%%%%%%%%%%%%%%%%%%%%%%%%%%%%%%%%%%%%%%%%%%%%%%%%%%%%%%%%%%%%%%%%%%%

%%%%%%%%%%%%%%%%%%%%%%%%%%%%%%%%%%%%%%%%%%%%%%%%%%%%%%%%%%%%%%%%%%%%%%%%%%%
% Copyright (c) 2020, Fabien Momey
% All rights reserved.
% 
% Redistribution and use in source and binary forms, with or without
% modification, are permitted provided that the following conditions are met:
% 
% 1. Redistributions of source code must retain the above copyright notice, this
%    list of conditions and the following disclaimer.
% 
% 2. Redistributions in binary form must reproduce the above copyright notice,
%    this list of conditions and the following disclaimer in the documentation
%    and/or other materials provided with the distribution.
% 
% 3. Neither the name of the copyright holder nor the names of its
%    contributors may be used to endorse or promote products derived from
%    this software without specific prior written permission.
% 
% THIS SOFTWARE IS PROVIDED BY THE COPYRIGHT HOLDERS AND CONTRIBUTORS "AS IS"
% AND ANY EXPRESS OR IMPLIED WARRANTIES, INCLUDING, BUT NOT LIMITED TO, THE
% IMPLIED WARRANTIES OF MERCHANTABILITY AND FITNESS FOR A PARTICULAR PURPOSE ARE
% DISCLAIMED. IN NO EVENT SHALL THE COPYRIGHT HOLDER OR CONTRIBUTORS BE LIABLE
% FOR ANY DIRECT, INDIRECT, INCIDENTAL, SPECIAL, EXEMPLARY, OR CONSEQUENTIAL
% DAMAGES (INCLUDING, BUT NOT LIMITED TO, PROCUREMENT OF SUBSTITUTE GOODS OR
% SERVICES; LOSS OF USE, DATA, OR PROFITS; OR BUSINESS INTERRUPTION) HOWEVER
% CAUSED AND ON ANY THEORY OF LIABILITY, WHETHER IN CONTRACT, STRICT LIABILITY,
% OR TORT (INCLUDING NEGLIGENCE OR OTHERWISE) ARISING IN ANY WAY OUT OF THE USE
% OF THIS SOFTWARE, EVEN IF ADVISED OF THE POSSIBILITY OF SUCH DAMAGE.
%%%%%%%%%%%%%%%%%%%%%%%%%%%%%%%%%%%%%%%%%%%%%%%%%%%%%%%%%%%%%%%%%%%%%%%%%%%

%% Extract size (in pixels) of the field of view
[npix_W, npix_H, ncomp] = size(x0);

%% Extract reconstruction parameters

%% Is a smooth regularizer given ?
flag_reg = false ;
if (isfield(options, 'reg'))
    reg = options.reg ;
    flag_reg = true ;
end

%% Lipschitz constant L
flag_backtrack = true;
if (isfield(options, 'Lip') && ~isempty(options.Lip))
    disp('FISTA without backtracking ...');
    flag_backtrack = false;
    Lip = options.Lip;
else
    disp('FISTA with backtracking ...');
    Lip = 1.0;
    eta = 1.1;
end

%% MU hyperparameter for performing a soft-thresholding 
%% (default: 0.0)
if (~isfield(options, 'mu'))
    options.mu = 0.0;
end

%% Extract hard constraints bounds
if (~isfield(options, 'rconst'))
    warning('RCONST not set: set to [-Inf,Inf] (no constraint).');
    options.rconst = [-Inf,Inf];
else
    if (any(size(options.rconst)~=[1,2]) && any(size(options.rconst)~=[2,1]))
        error('RCONST must be a 2-scalar vector.');
    end
    options.rconst=sort(options.rconst);
end

if (~isfield(options, 'iconst'))
    warning('ICONST not set: set to [-Inf,Inf] (no constraint).');
    options.iconst = [-Inf,Inf];
else
    if (any(size(options.iconst)~=[1,2]) && any(size(options.iconst)~=[2,1]))
        error('ICONST must be a 2-scalar vector.');
    end
    options.iconst=sort(options.iconst);
end

%% Extract TYPE_OBJ and adapt hard constraints bounds 
if (~isfield(options, 'type_obj'))
    options.type_obj = 'unknown';
end

if (~isfield(options, 'flag_linearize'))
    options.flag_linearize = false;
end

if (strcmp(options.type_obj,'dephasing'))
    options.rconst = [0,0];
elseif (strcmp(options.type_obj,'absorbing'))
    options.iconst = [0.0,0.0];
    options.rconst = [options.rconst(1),options.rconst(2)];
end

%% Extract soft-thresholding features
if (options.mu>0.0)
    flag_softthreshod = true;
    % determine behaviour of the soft-thresholding if constraints are set
    % and TYPE_OBJ is "dephasing" or "absorbing" and FLAG_LINEARIZE is true
    if (strcmp(options.type_obj,'dephasing') && options.flag_linearize)
        if (options.iconst(1)>=0.0 && options.iconst(2)>0.0 && options.iconst(1)<=options.iconst(2))
            disp('Positivity constraint set.');
            flag_const = 1;                                                         % positivity
        elseif (options.iconst(2)<=0.0 && options.iconst(1)<0.0 && options.iconst(2)<=options.iconst(1))
            disp('Negativity constraint set.');
            flag_const = -1;                                                        % negativity
        else
            disp('No constraint set.');
            flag_const = 0;                                                         % no constraint
        end
    elseif (strcmp(options.type_obj,'absorbing') && options.flag_linearize)
        if (options.rconst(1)>=0.0 && options.rconst(2)>0.0 && options.rconst(1)<=options.rconst(2))
            disp('Positivity constraint set.');
            flag_const = 1;                                                         % positivity
        elseif (options.rconst(2)<=0.0 && options.rconst(1)<0.0 && options.rconst(2)<=options.rconst(1))
            disp('Negativity constraint set.');
            flag_const = -1;                                                        % negativity
        else
            disp('No constraint set.');
            flag_const = 0;                                                         % no constraint
        end
    else
        flag_const = 0;  
    end  
else
    flag_softthreshod = false;
end

if (~isfield(options, 'support'))
    flag_support = false;
else
    if (any(size(options.support)~=[npix_W, npix_H]))
        error('SUPPORT mask must be same size as X0 and Y.');
    end
    flag_support = true;
end

if (~isfield(options, 'maxiter') || ~isscalar(options.maxiter))
    options.maxiter = 100;
end

if (~isfield(options, 'flag_cost'))
    options.flag_cost = false;
end

if (~isfield(options, 'xtrue'))
    flag_snr = false;
else
    if (any(size(options.xtrue)~=[npix_W, npix_H]))
        error('GROUND TRUTH image must be same size as X0 and Y.');
    end
    flag_snr = true;
    normxtrue = norm(options.xtrue);
    evolsnr = 20*log10(normxtrue/norm(options.xtrue(:)-x0(:)));
end

if (~isfield(options, 'flag_evolx'))
    options.flag_evolx = false;
end
if (options.flag_evolx)
    evolx = norm(x0(:));
end

if (~isfield(options, 'verbose'))
    options.verbose = true;
end

%%%%%%%%%%%%%%%%%%%%%%%%%%%%%%%%%%%%%%%%%%%%%%%%%%%%%%%%%%%%%%%%%%%%%%%%%%%
%% %%%%%%%%%%%%%%%% RECONSTRUCTION WITH FISTA ALGORITHM %%%%%%%%%%%%%%%% %%
%%%%%%%%%%%%%%%%%%%%%%%%%%%%%%%%%%%%%%%%%%%%%%%%%%%%%%%%%%%%%%%%%%%%%%%%%%%
xprev = x0;

%% INITIALIZE FISTA
uopt = xprev;
sinterp_prev = 1.0;
[fuopt,Guopt,c] = crit(uopt);
if (flag_reg)
    [fureg,Gureg] = reg(uopt) ;
    fuopt = fuopt + fureg ;
    Guopt = Guopt + Gureg ;
end
fuprev = fuopt ;
Guprev = Guopt ;

%% Compute first cost (data-fidelity)
if (options.flag_cost)
    evolcost = fuopt + options.mu*sum(abs(xprev(:))) ; 
end

if options.verbose
    fprintf('Iter:\t%03d\t| ', 0);
    if (options.flag_cost)
        fprintf('Cost:\t%5.2e\t| ', evolcost);
    end
    if (flag_snr)
        fprintf('SNR:\t%5.2e dB\t| ', evolsnr);
    end
    if (options.flag_evolx)
        fprintf('Evol X:\t%5.2e\t| ', evolx);
    end
    fprintf('\n');
end

%% GO ITERATE
for i=1:options.maxiter
    ik = 0 ;
    flag_backtrack_continue = flag_backtrack ;
    while (ik<=0 || flag_backtrack_continue==true)
        %% Gradient descent step
        uopt_new = uopt - (1.0/Lip)*Guprev;

        %% Apply bound constraints
        xopt = uopt_new;
        if (strcmp(options.type_obj,'dephasing') && options.flag_linearize)
            idoutconst = find(xopt<options.iconst(1) | xopt>options.iconst(2));
            xopt(idoutconst) = 0.0;
        elseif (strcmp(options.type_obj,'absorbing') && options.flag_linearize)
            idoutconst = find(xopt<options.rconst(1) | xopt>options.rconst(2));
            xopt(idoutconst) = 0.0;
        else
            xoptreal = xopt(:,:,1);
            idoutconst = find(xoptreal<options.rconst(1) | xoptreal>options.rconst(2));
            xoptreal(idoutconst) = 0.0;

            xoptimag = xopt(:,:,2);
            idoutconst = find(xoptimag<options.iconst(1) | xoptimag>options.iconst(2));
            xoptimag(idoutconst) = 0.0;

            xopt(:,:,1) = xoptreal;
            xopt(:,:,2) = xoptimag;

            clear xoptreal xoptimag;
        end

        %% Apply support constraint
        if (flag_support)
            xopt(:,:,1) = support.*xopt(:,:,1);
            xopt(:,:,2) = support.*xopt(:,:,2);
        end

        %% Apply soft-thresholding operator
        cost_uopt = 0.0 ;
        if (flag_softthreshod)
            if (strcmp(options.type_obj,'dephasing') || strcmp(options.type_obj,'absorbing'))
                [xopt,cost_uopt] = softThresholdingOperator(xopt,options.mu,flag_const);
            else
                [xopt,cost_uopt] = softThresholdingOperator(xopt,options.mu,flag_const,true);
            end
        end
        
        %% Re-calculate the criterion
        [fxopt,Gxopt,c] = crit(xopt);
        if (flag_reg)
            [fxreg,Gxreg] = reg(xopt) ;
            fxopt = fxopt + fxreg ;
            Gxopt = Gxopt + Gxreg ;
        end

        %%
        d_xopt_uopt = xopt-uopt ;
        quopt = fuprev + sum(d_xopt_uopt.*Guprev,'all') + (Lip/2.0)*sum(abs(d_xopt_uopt(:)).^2) + cost_uopt ;
        %% Display backtracking information (for debugging)
        % if options.verbose
        %     fprintf('Eval. backtracking:\t%03d\t| ', ik);
        %     fprintf('fuopt:\t%5.2e\t| ', fuopt);
        %     fprintf('quopt:\t%5.2e\t| ', quopt);
        %     fprintf('L:\t%5.2e\t| ', Lip);
        %     fprintf('eta:\t%5.2e\t| ', eta^ik);
        %     fprintf('\n');
        % end
        %% Evaluate the stopping criterion of the backtracking procedure
        ik = ik+1 ;
        if (fxopt <= quopt || (~flag_backtrack_continue && ik>0))
            %% Stop backtracking flag
            flag_backtrack_continue = false ;
            uopt = uopt_new ; 
        else
            %% Update the Lipshitz constant estimate
            Lip = (eta^ik)*Lip ;
        end
    end
    
    %% Interpolation step
    sinterp = 0.5*(1+sqrt(1+4*(sinterp_prev^2)));
    uopt = xopt + ((sinterp_prev-1.0)/sinterp)*(xopt - xprev);

<<<<<<< HEAD
    %% Re-calculate the criterion
    [fuopt,Guopt,c] = crit(uopt);
    if (flag_reg)
        [fureg,Gureg] = reg(uopt) ;
        fuopt = fuopt + fureg ;
        Guopt = Guopt + Gureg ;
    end
    
    %% Compute analysis metrics
    
=======
    %% Compute analysis metrics 
>>>>>>> f337d84b
    % Compute Cost (data-fidelity)
    if (options.flag_cost)
        evolcost(i+1) = fxopt + cost_uopt ;
    end
    % Compute SNR if required
    if (flag_snr)
        evolsnr(i+1) = 20*log10(normxtrue/norm(xtrue(:)-xopt(:)));
    end 
    % Compute Evol X if required
    if (options.flag_evolx)
        evolx(i+1) = norm(xopt(:)-xprev(:));
    end

    %% Re-calculate the criterion
    [fuopt,Guopt,c] = crit(uopt);
    if (flag_reg)
        [fureg,Gureg] = reg(uopt) ;
        fuopt = fuopt + fureg ;
        Guopt = Guopt + Gureg ;
    end
    
    %% Save previous iterate
    fuprev = fuopt ;
    Guprev = Guopt ;
    xprev = xopt;
    sinterp_prev = sinterp;
   
    %% Display convergence information
    if options.verbose
        fprintf('Iter:\t%03d\t| Eval. backtracking:\t%03d\t| ', i, ik);
        fprintf('L:\t%5.2e\t| ', Lip);
        fprintf('Step (1/L):\t%5.2e\t| ', 1.0/Lip);
        if (options.flag_cost)
            fprintf('Cost:\t%5.2e\t| ', evolcost(i+1));
        end
        if (flag_snr)
            fprintf('SNR:\t%5.2e dB\t| ', evolsnr(i+1));
        end
        if (options.flag_evolx)
            fprintf('Evol X:\t%5.2e\t| ', evolx(i+1));
        end
        fprintf('\n');
    end
    
end

%% Returned values
if (options.flag_cost)
    varargout{1} = evolcost;
    if (flag_snr)
        varargout{2} = evolsnr;
        if (flag_evolx)
            varargout{3} = evolx;
        end
    else
        if (options.flag_evolx)
            varargout{2} = evolx;
        end
    end
else
    if (flag_snr)
        varargout{1} = evolsnr;
        if (flag_evolx)
            varargout{2} = evolx;
        end
    else
        if (flag_evolx)
            varargout{1} = evolx;
        end
    end
end

end

        
        

<|MERGE_RESOLUTION|>--- conflicted
+++ resolved
@@ -387,20 +387,7 @@
     sinterp = 0.5*(1+sqrt(1+4*(sinterp_prev^2)));
     uopt = xopt + ((sinterp_prev-1.0)/sinterp)*(xopt - xprev);
 
-<<<<<<< HEAD
-    %% Re-calculate the criterion
-    [fuopt,Guopt,c] = crit(uopt);
-    if (flag_reg)
-        [fureg,Gureg] = reg(uopt) ;
-        fuopt = fuopt + fureg ;
-        Guopt = Guopt + Gureg ;
-    end
-    
-    %% Compute analysis metrics
-    
-=======
     %% Compute analysis metrics 
->>>>>>> f337d84b
     % Compute Cost (data-fidelity)
     if (options.flag_cost)
         evolcost(i+1) = fxopt + cost_uopt ;
